"""
This module provides various functions for loading and saving JSON files, downloading files from the web, and 
computing their checksums. It also includes functions for working with string placeholders, which is a useful feature 
for creating basic templates.

Examples:
    The primary purpose of these functions is for internal use by the package, but users can also utilize them::
    
        from zen.api import load_json, save_json, download_file, checksum
        
        # Load JSON data from a file
        data = load_json('data.json')
        
        # Create a dictionary to save as JSON
        data = {'name': 'John', 'age': 30}
        
        # Save the dictionary as JSON to a file
        save_json(data, 'data.json')
        
        # Download a file from a URL and save it locally
        url = 'https://example.com/file1.csv'
        dest_file = 'file1.csv'
        download_file(url, dest_file)
        
        # Calculate the MD5 checksum hash of a local file
        filename = 'file1.csv'
        hash_value = checksum(filename, 'md5')
        print(f"MD5 hash of file '{filename}': {hash_value}")
    
"""
from __future__ import annotations
from typing import List, Set, Dict, Any, Optional
from datetime import datetime
from dateutil.relativedelta import relativedelta
import hashlib
import json
import os
import re
import requests


def load_json(file: str) -> Any:
    """
    Load JSON data from a local file.

    Args:
        file (str): The path to the JSON file.

    Returns:
        Any: Any value stored in a JSON file.
    
    """
    with open(file, 'r') as file:
        return json.load(file)

def save_json(data: Any, file: str) -> None:
    """
    Save dictionary data as JSON to a local file.

    Args:
        data (dict): Any data to be saved into a JSON file.
        file (str): The path to the target JSON file.

    Returns:
        None
    
    """
    dirname = os.path.dirname(file)
    if not os.path.isdir(dirname):
        os.mkdir(dirname)
    with open(file, 'w') as file:
        json.dump(data, file, indent=4)


valid_schemas = ('http://', 'https://')

def download_file(url: str, dest_file: str) -> str:
    """Download a file from a URL and save it locally.
    
    This function downloads a file from the specified URL and saves it locally to the provided 
    destination path. It is designed to work with files accessible via HTTP or HTTPS URLs. The 
    `url` parameter should begin with a valid schema (e.g., 'https://', 'http://') to indicate the 
    location of the file.
    
    After a successful download, the function returns the local path of the downloaded file.
    
    Args:
        url (str): The URL of the file to be downloaded.
        dest_file (str): The path where the downloaded file should be saved.

    Returns:
        str: The path of the downloaded file.
    
    Raises:
        ValueError: If the file's URL doesn't start with a valid schema (e.g. 'https://', 'http://').
    
    Example:
        >>> download_file('https://example.com/file.txt', 'local_file.txt')
        'local_file.txt'
    
    """
    if not url.startswith(valid_schemas):
        raise ValueError(f"Invalid `url` parameter. URL '{url}' is invalid.")
    response = requests.get(url, stream=True)
    response.raise_for_status()
    with open(dest_file, 'wb') as file:
        for chunk in response.iter_content(chunk_size=4096):
            if chunk:
                file.write(chunk)
    return dest_file

def checksum(filename: str, algorithm: str='md5') -> str:
    """Calculate the checksum hash of a file.
    
    This function calculates the checksum hash of a file using the specified hash algorithm. The 
    supported hash algorithms include 'md5', 'sha1', 'sha256', 'sha512', and others available in 
    the hashlib library. You can choose the algorithm by specifying it as the `algorithm` parameter.
    
    If `filename` is a local file, the function reads the file and calculates the checksum. If 
    `filename` is a URL starting with a valid schema (e.g. 'https://', 'http://'), the function 
    retrieves the file content and calculates the checksum.
    
    Args:
        filename (str): The path to the file for which to calculate the checksum. 
        algorithm (str='md5'): The hash algorithm to use.
    
    Returns:
        str: The checksum hash of the file.
    
    Raises:
        ValueError: If the filename is not a local file or not is URL starting with a 
            valid schema (e.g. 'https://', 'http://').
    
    Examples:
    
        >>> from zen.utils import checksum
        >>> checksum('examples/file1.csv', 'sha256')
        'c4cb7ab6022b9020f35efedd58109de4e63005dbc6786645d28dbfdc64dff902'
        
        >>> checksum('examples/file2.csv', 'md5')
        'edc281089341c95484c087c7b0fe8e49'
    
    """
    if not os.path.isfile(filename) and not filename.startswith(valid_schemas):
        raise ValueError(f"Invalid `filename` parameter. File '{filename}' is invalid.")
    hash_object = hashlib.new(algorithm)
    if os.path.isfile(filename):
        with open(filename, 'rb') as file:
            for chunk in iter(lambda: file.read(4096), b''):
                hash_object.update(chunk)
    if filename.startswith(valid_schemas):
        response = requests.get(filename, stream=True)
        response.raise_for_status()
        for chunk in response.iter_content(chunk_size=4096):
            if chunk:
                hash_object.update(chunk)
    return hash_object.hexdigest()


placeholder_name = r'([a-zA-Z_][a-zA-Z0-9_]*)'

def replace(obj: Any, replacements: Dict[str,Any], schema: Optional[str]='zen:') -> Any:
    """Replace Placeholders in a given object
    
    A placeholder is a special identifier used within a text or data structure that serves as a temporary 
    representation. They mark values that need to be replaced with specific content or data during processing.
    This function identifies and lists all string and dictionary placeholders found within the `obj` value.
    A placeholder name must start with a letter or digit [a-zA-Z0-9] and can be followed by letters, digits, or 
    underscore character. For example, valid placeholder names include 'var1', '_age_' and 'full_name', but not
    '9fields'.
    
    There are two types of placeholders that this function can handle:
    
    - String Placeholders: These placeholders are used within strings and the placeholder name is enclosed
      within curly braces {}. For example, '{age}' within a string is a string placeholder with name 'age'.
    - Dictionary Placeholders: These placeholders are inspired by JSON reference. When a '$ref' key is 
      encountered within dictionary, and its value is an URI with schema given by `schema` 
      parameter, the placeholder name is then resolved as the remaining URI. For example, assuming
      `schema` is set to 'zen:', {'$ref': 'zen:age'} defines a dictionary placeholder
      with name 'age'.
    
    This function recursively replaces string and dictionary placeholders inside the given `obj` 
    object using a dictionary of `replacements`. All placeholders present in `obj` must 
    have corresponding values in the `replacements` dictionary. If `obj` is a list or a dictionary,
    `replace()` will recurse through each element, replacing any placeholder occurrences with
    the corresponding value from `replacements`. You can identify all placeholders in `obj` using
    the `find_placeholders()` function.
    
    String placeholder replacements always expand to strings. To expand to a different data type, 
    such as numbers, strings, lists, or dictionaries, use a dictionary placeholder. The dictionary placeholder
    replacements always expand the object containing '$ref' key by the value provided in the entry with the
    same placeholder name in `replacements` dictionary. However, all other properties in the same object 
    that holds '$ref' key are discarded during the replacement process to ensure consistency and prevent 
    unexpected combinations of properties.
    
    Args:
        obj (Any): The data object containing strings or dictionary placeholders to be replaced.
        replacements (Dict[str, Any]): A dictionary mapping placeholder names to their replacement values.
        schema (Optional[str]='zen:'): URI schema to match dictionary placeholders. None value
        disable dictionary placeholders.

    Returns:
        Any: The data object with replaced string placeholders.
    
    Examples:
        Given a dictionary with placeholders and a replacement dictionary:
        
        >>> data = {'name': '{person}', 'age': '{years}'}
        >>> replacements = {'person': 'Alice', 'years': 25}
        
        Calling `replace(data, replacements)` will replace placeholders in the dictionary:
        
        >>> result = replace(data, replacements)
        >>> print(result)
        {'name': 'Alice', 'age': 25}
        
        The function can handle nested dictionaries and lists:
        
        >>> data = {'name': 'Hello, {name}!', 'info': {'age': '{age}'}, 'scores': [85, 90, '{score}']}
        >>> replacements = {'name': 'Alice', 'age': 25, 'score': 95}
        
        Calling `replace(data, replacements)` will recursively replace placeholders:
        
        >>> result = replace(data, replacements)
        >>> print(result)
        {'name': 'Hello, Alice!', 'info': {'age': 25}, 'scores': [85, 90, '95']}

        Note that 'score' placeholder was converted to string as it is a string placeholder, despite the
        replacing value is a number. To replace values to types other than strings, please use 
        dictionary placeholders.
        
        Dictionary placeholder examples:
        
        >>> data = {
            "$ref": "zen:external_ref",
            "name": "John",
            "age": 30
        }
        
        In this example, the '$ref' key replaces the entire object with the content of 'zen:external_ref', 
        and the "name" and "age" properties are discarded.
        
        Dictionary Placeholder Example:
        
        >>> data = {'name': 'Hello, {name}!', 'info': {'$ref': 'zen:info', 'scores': [85, 90, {'$ref': zen:score}]}}
        >>> replacements = {'name': 'Alice', 'info': {'age': 25}, 'score': 95}
        
        Calling `replace(data, replacements)` will recursively replace placeholders. However, 'scores' key
        is discarded on "info" placeholder replacement.
        
        >>> result = replace(data, replacements)
        >>> print(result)
        {'name': 'Hello, Alice!', 'info': {'age': 25}}

    """
    if isinstance(obj, str):
        for placeholder, value in replacements.items():
            obj = obj.replace(f"{{{placeholder}}}", str(value))
    elif isinstance(obj, dict):
        # Treat also dictionary placeholders
        if schema is not None and '$ref' in obj and isinstance(obj['$ref'], str):
            placeholder_dict = schema + placeholder_name
            ref: str = obj['$ref']
            if ref.startswith(schema):
                if not re.fullmatch(placeholder_dict, ref):
                    raise ValueError(f"Invalid placeholder name '{ref}'.")
                ref = ref[len(schema):]
                if ref in replacements:
                    return replacements[ref]
        else:
            for key, value in obj.items():
                obj[key] = replace(value, replacements)
    elif isinstance(obj, list):
        for i, item in enumerate(obj):
            obj[i] = replace(item, replacements)
    return obj

def find_placeholders(obj: Any, schema: Optional[str]='zen:') -> Set[str]:
    """Find Placeholders in Data Object
    
    A placeholder is a special identifier used within a text or data structure that serves as a temporary 
    representation. They mark values that need to be replaced with specific content or data during processing.
    This function identifies and lists all string and dictionary placeholders found within the `obj` value.
    A placeholder name must start with a letter or digit [a-zA-Z0-9] and can be followed by letters, digits, or 
    underscore character. For example, valid placeholder names include 'var1', '_age_' and 'full_name', but not
    '9fields'.
    
    There are two types of placeholders that this function can handle:
    
    - String Placeholders: These placeholders are used within strings and the placeholder name is enclosed 
      within curly braces {}. For example, '{age}' within a string is a string placeholder with name 'age'.
    - Dictionary Placeholders: These placeholders are inspired by JSON reference. When a '$ref' key is 
      encountered within dictionary, and its value is an URI with schema given by `schema` 
      parameter, the placeholder name is then resolved as the remaining URI. For example, assuming
      `schema` is set to 'zen:', {'$ref': 'zen:age'} defines a dictionary placeholder
      with name 'age'.
    
    This function recursively search string and dictionary placeholders inside the given `obj`. 
    As the result of this function is a Set, it gives just one entry per placeholder even if that specific
    placeholder is used more than once in the `obj`.
    
    Args:
        obj (Any): Any data containing strings placeholders or dictionary placeholders to be identified.
        schema (Optional[str]='zen:'): URI schema to match dictionary placeholders. None value
        disable dictionary placeholders.
    
    Returns:
        Set[str]: A set containing all placeholder names found in the `obj` value.
    
    Examples:
        Given a data object with placeholders:
        
        >>> data = {'message': 'Hello, {name}!', 'info': {'score': '{score}', '$ref': 'zen:var1'}}
        
        Calling `find_placeholders(data)` will identify the placeholders:
        
        >>> placeholders = find_placeholders(data)
        >>> print(placeholders)
        {'name', 'score', 'var1'}
        
        Note that in this example, the expantion of "var1" dictionary placeholder will discard the
        'score' key.
        
        The function can handle nested dictionaries and lists:
        
        >>> data_list = [{'message': 'Greetings, {greet}!'}, 'Great day, {day}!']
        
        Calling `find_placeholders(data_list)` will identify placeholders in nested structures:
        
        >>> placeholders = find_placeholders(data_list)
        >>> print(placeholders)
        {'greet', 'day'}
    
    """
    placeholder_string = r'\{' + placeholder_name + r'\}'
    placeholders = set()
    if isinstance(obj, str):
        placeholders.update(set(re.findall(placeholder_string, obj)))
    elif isinstance(obj, dict):
        # Treat also dictionary placeholders
        if schema is not None and '$ref' in obj and isinstance(obj['$ref'], str):
            placeholder_dict = schema + placeholder_name
            ref: str = obj['$ref']
            if ref.startswith(schema):
                if not re.fullmatch(placeholder_dict, ref):
                    raise ValueError(f"Invalid placeholder name '{ref}'.")
                ref = ref[len(schema):]
                placeholders.update([ref])
        else:
            for _, value in obj.items():
                placeholders.update(find_placeholders(value))
    elif isinstance(obj, list):
        for item in obj:
            placeholders.update(find_placeholders(item))
    return placeholders

def date_seq(start_date: str, end_date: str, delta: relativedelta, date_format: str='%Y%m%d', 
             feb29: bool=True) -> List[str]:
    """Date sequence.
    
    Generates a sequence of dates between the start and end dates with a specified time delta.
    This function takes a start date and an end date, and a time interval (delta) to generate a 
    sequence of dates. It returns a list of formatted dates, with an option to exclude February 
    29th if desired.
    
    Args:
        start_date (str): The start date of the sequence in the format specified by date_format.
        end_date (str): The end date of the sequence in the format specified by date_format.
        delta (relativedelta): The time difference between each date in the sequence.
        date_format (str='%Y%m%d'): The format of the dates in the sequence.
        feb29 (bool=True): Whether to include or exclude February 29th in the sequence.

    Returns:
        list: A list of dates in the format specified by date_format.
    
    Example:
        >>> from dateutil.relativedelta import relativedelta
        >>> start_date = "20230101"
        >>> end_date = "20231231"
        >>> delta = relativedelta(months=1)  # Generates dates 30 days apart
        >>> date_sequence = date_seq(start_date, end_date, delta)
        >>> print(date_sequence)
        ['20230101', '20230201', '20230301', '20230401', '20230501', ...]
    
    """
    if isinstance(start_date, str):
        start_date: datetime = datetime.strptime(start_date, date_format)
    if isinstance(end_date, str):
        end_date = datetime.strptime(end_date, date_format)
    if not isinstance(start_date, datetime):
        raise TypeError('Invalid `start_date` parameter. Expecting `str` but got a ' +
                        f'`{type(start_date)}` instead.')
    if not isinstance(end_date, datetime):
        raise TypeError('Invalid `end_date` parameter. Expecting `str` but got a ' +
                        f'`{type(end_date)}` instead.')
    date_sequence = []
    current_date = start_date
    steps = 1
    while current_date <= end_date:
        if not feb29 and current_date.month == 2 and current_date.day == 29:
            current_date = current_date.replace(day=28)
        date_sequence.append(current_date.strftime(date_format))
        current_date = start_date + delta * steps
        steps += 1
    return date_sequence

def is_iso8601_date(value: str) -> bool:
    """
    Check if a given string represents a date in ISO 8601 format (YYYY-MM-DD).

    Args:
        value (str): The string to be checked for ISO 8601 date format.

    Returns:
        bool: True if the input string is in ISO 8601 date format, False otherwise.
    """
    try:
        datetime.strptime(value, '%Y-%m-%d')
        return True
    except ValueError:
        return False

def is_iso8601_datetime(value: str) -> bool:
    """
    Check if a given string represents a date time in ISO 8601 format 
    (YYYY-MM-DD HH:MM:SS.mmmmmm-HH:MM).

    Args:
        value (str): The string to be checked for ISO 8601 date time format.

    Returns:
        bool: True if the input string is in ISO 8601 date time format, False otherwise.
    """
    value = value.replace('T', ' ')
    try:
        if len(value) == 19:
            datetime.strptime(value, '%Y-%m-%d %H:%M:%S')
        elif len(value) == 19+6:
            datetime.strptime(value, '%Y-%m-%d %H:%M:%S%z')
        elif len(value) == 19+7:
            datetime.strptime(value, '%Y-%m-%d %H:%M:%S.%f')
        else:
            datetime.strptime(value, '%Y-%m-%d %H:%M:%S.%f%z')
        return True
    except ValueError:
        return False

<<<<<<< HEAD

=======
>>>>>>> 78fcf053
def get_iso8601_date() -> str:
    """Get the current date in ISO 8601 format (YYYY-MM-DD).

    Returns:
        str: The current date in ISO 8601 format.
    """
    current_date = datetime.now()
    formatted_date = current_date.strftime('%Y-%m-%d')
<<<<<<< HEAD
    return formatted_date
=======
    return formatted_date

def merge(dict1: Optional[Dict[str,Any]],
          dict2: Optional[Dict[str,Any]]) -> Dict[str,Any]:
    if dict1 is None:
        dict1 = dict()
    if dict2 is None:
        dict2 = dict()
    dict1 = dict1.copy()
    dict1.update(dict2)
    return dict1
>>>>>>> 78fcf053
<|MERGE_RESOLUTION|>--- conflicted
+++ resolved
@@ -445,10 +445,6 @@
     except ValueError:
         return False
 
-<<<<<<< HEAD
-
-=======
->>>>>>> 78fcf053
 def get_iso8601_date() -> str:
     """Get the current date in ISO 8601 format (YYYY-MM-DD).
 
@@ -457,9 +453,6 @@
     """
     current_date = datetime.now()
     formatted_date = current_date.strftime('%Y-%m-%d')
-<<<<<<< HEAD
-    return formatted_date
-=======
     return formatted_date
 
 def merge(dict1: Optional[Dict[str,Any]],
@@ -470,5 +463,4 @@
         dict2 = dict()
     dict1 = dict1.copy()
     dict1.update(dict2)
-    return dict1
->>>>>>> 78fcf053
+    return dict1