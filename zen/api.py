"""
This module implement low level classes to access Zenodo API. The only class intended to 
users use is APIResponseError, that can be used to capture errors from API requests.

Examples:
    Make sure to run the examples in Zenodo's sandbox::
    
        from zen import Zenodo
        # Create an instance of Zenodo with a base URL and token
        zen = Zenodo(url=Zenodo.sandbox_url, token='your_access_token')
        
        # List all depositions of the authenticated user
        deps = zen.depositions.list(sort="bestmatch", size=10)
        
        # Retrieve the first deposition
        dep = zen.depositions.retrieve(deps[0].id)
    
Note:
    - Before using this submodule, make sure you have a valid Zenodo account and access token.
    - Always refer to the Zenodo API documentation for detailed information about available 
      endpoints and parameters.
    - For more information, visit: https://developers.zenodo.org/

"""
from __future__ import annotations
from typing import Tuple, List, Dict, Any, Optional, Union, Iterator, TYPE_CHECKING
from typing_extensions import Self
if TYPE_CHECKING:
    from requests import Response
    from .dataset import Deposition
    from .metadata import Metadata
import zen.dataset as __dataset__
import zen.metadata as __metadata__
import os
import requests

<<<<<<< HEAD
def _merge(param1: Optional[Dict[str,Any]],
           param2: Optional[Dict[str,Any]]) -> Dict[str,Any]:
    if param1 is None:
        param1 = {}
    if param2 is None:
        param2 = {}
    param1 = param1.copy()
    param1.update(param2)
    return param1

=======
>>>>>>> 78fcf053
class APIResponseError(Exception):
    """Exception for Zenodo API response errors.
    
    This class encapsulates API response errors and provides a structured way to handle them.
    
    Args: 
        response (Response): The response object received from the API. 
    
    Examples:
        
        >>> from zen import Zenodo
        >>> from zen.api import APIResponseError
        
        1. Create an instance of Zenodo with a base URL and token
        
        >>> zen = Zenodo(url=Zenodo.sandbox_url, token='wrong_token')
        
        2. Catch APIResponseError
        
        >>> # Will generate an error - Wrong token
        >>> try:
        ...     zen.depositions.list()
        ... except APIResponseError as e:
        ...     print('Invalid operation')
        Invalid operation
        
    """
    
    bad_status_codes = {
        400: {
            "name": "Bad Request",
            "description": "Request failed."
        },
        401: {
            "name": "Unauthorized",
            "description": "Request failed, due to an invalid access token."
        },
        403: {
            "name": "Forbidden",
            "description": "Request failed, due to missing authorization (e.g. deleting an already " +
                "submitted upload or missing scopes for your access token)."
        },
        404: {
            "name": "Not Found",
            "description": "Request failed, due to the resource not being found."
        },
        405: {
            "name": "Method Not Allowed",
            "description": "Request failed, due to unsupported HTTP method."
        },
        409: {
            "name": "Conflict",
            "description": "Request failed, due to the current state of the resource (e.g. edit " +
                "a deposition which is not fully integrated)."
        },
        415: {
            "name": "Unsupported Media Type",
            "description": "Request failed, due to missing or invalid request header Content-Type."
        },
        422: {
            "name": "Unprocessable Entity",
            "description": "Resumption tokens are only valid for 2 minutes."
        },
        429: {
            "name": "Too Many Requests",
            "description": "Request failed, due to rate limiting."
        },
        500: {
            "name": "Internal Server Error",
            "description": "Request failed, due to an internal server error."
        }
    }

    def __init__(self, response: Response) -> None:
        self.status_code = response.status_code
        self.name = APIResponseError.bad_status_codes[self.status_code]['name']
        self.description = self.get_response_description(response)
        super().__init__(f"Status code {self.status_code} ({self.name}): {self.description}")
    
    def get_response_description(self, response: Response) -> str:
        """Returns the description of the error based on the response object. 
        
        Args: 
            response (Response): The response object received from the API. 
        
        Returns: 
            str: The description of the error. 
        
        """ 
        try:
            content = response.json()
            message = content['message']
            try:
                error = content['errors'][0]
                return f"{message} Field '{error['field']}'. {error['message']}"
            except:
                return message
        except:
            return APIResponseError.bad_status_codes[self.status_code]['description']


class _Request:
    """Internal class for handling API 
    
    This class prepares HTTP requests and handles responses.
    """ 
    def __init__(self, base_url: str,
                 token: Optional[str]=None,
                 params: Optional[Dict[str,str]]=None, 
                 headers: Optional[Dict[str,str]]=None) -> None:
        self.base_url = base_url
        self._params = dict() if params is None else params.copy()
        self._headers = dict() if headers is None else headers.copy()
        if token is not None:
            self._params = _merge(self._params, {'access_token': f'{token}'})
            self._headers = _merge(self._headers, {'Authorization': f'Bearer {token}'})
    
    def get(self, path: str,
            params: Optional[Dict[str,str]]=None,
            headers: Optional[Dict[str,str]]=None, **kwargs) -> Response:
        url = f'{self.base_url}{path}'
        response = requests.get(url, params=_merge(self._params, params), 
                                headers=_merge(self._headers, headers), **kwargs)
        if response.status_code in APIResponseError.bad_status_codes:
            raise APIResponseError(response)
        return response
    
    def post(self, path: str,
             json: Optional[Dict[str,Any]]=None,
             data: Optional[Any]=None,
             params: Optional[Dict[str,str]]=None,
             headers: Optional[Dict[str,str]]=None, **kwargs) -> Response:
        url = f'{self.base_url}{path}'
        response = requests.post(url, data=data, json=json, params=_merge(self._params, params), 
                                 headers=_merge(self._headers, headers), **kwargs)
        if response.status_code in APIResponseError.bad_status_codes:
            raise APIResponseError(response)
        return response
    
    def put(self, path: str,
            json: Optional[Dict[str,Any]]=None,
            data: Optional[Any]=None,
            params: Optional[Dict[str,str]]=None,
            headers: Optional[Dict[str,str]]=None, **kwargs) -> Response:
        url = f'{self.base_url}{path}'
        response = requests.put(url, data=data, json=json, params=_merge(self._params, params), 
                                headers=_merge(self._headers, headers), **kwargs)
        if response.status_code in APIResponseError.bad_status_codes:
            raise APIResponseError(response)
        return response
    
    def delete(self, path: str,
               json: Optional[Dict[str,Any]]=None,
               data: Optional[Any]=None,
               params: Optional[Dict[str,str]]=None,
               headers: Optional[Dict[str,str]]=None, **kwargs) -> Response:
        url = f'{self.base_url}{path}'
        response = requests.delete(url, data=data, json=json, params=_merge(self._params, params), 
                                   headers=_merge(self._headers, headers), **kwargs)
        if response.status_code in APIResponseError.bad_status_codes:
            raise APIResponseError(response)
        return response


class _APIRequest:
    """Internal class for handling API 
    
    This class prepares HTTP requests and handles responses.
    """ 
    def __init__(self, token: Optional[str]=None, params: Optional[Dict[str,str]]=None, 
                 headers: Optional[Dict[str,str]]=None) -> None:
        if token is not None:
            params = _APIRequest._merge_dicts(params, {'access_token': f'{token}'})
            headers = _APIRequest._merge_dicts(headers, {'Authorization': f'Bearer {token}'})
        self._params = params
        self._headers = headers

    @staticmethod
    def _merge_dicts(params1: Optional[Dict[str,Any]], 
                     params2: Optional[Dict[str,Any]]) -> Union[Dict[str,Any],None]:
        if params1 is None:
            params1 = {}
        merged_params = params1.copy()
        if params2 is not None:
            merged_params.update(params2)
        return merged_params
    
    def _prepare_params_headers(self, **kwargs) -> Tuple[Dict,Dict,Dict]:
        """Prepares the parameters and headers for the API request. 
 
        Args: 
            **kwargs: Additional keyword arguments for the API request. 
 
        Returns: 
            Tuple[Dict,Dict,Dict]: A tuple containing the parameters, headers, and remaining 
                keyword arguments. 
 
        Raises: 
            None 
        
        """ 
        params = self._params
        if 'params' in kwargs:
            params = _APIRequest._merge_dicts(params, kwargs['params'])
            del kwargs['params']
        headers = self._headers
        if 'headers' in kwargs:
            headers = _APIRequest._merge_dicts(headers, kwargs['headers'])
            del kwargs['headers']
        return params, headers, kwargs
    
    def url_token(self, url: str, **kwargs) -> str:
        """Returns a provided base url with the Zenodo API token as a query string parameter. 
        
        Args: 
            url (str): The URL to send the GET request to. 
            **kwargs: Additional keyword arguments for the GET request. 
        
        Returns: 
            str: The URL with 'access_token=<token>' parameter in the query string. 
        
        """ 
        params, _, _ = self._prepare_params_headers(**kwargs)
        prep = requests.models.PreparedRequest()
        prep.prepare_url(url, params=params)
        return prep.url
    
    def get(self, url: str, **kwargs) -> Response:
        """Performs a GET request to the specified URL. 
        
        Args: 
            url (str): The URL to send the GET request to. 
            **kwargs: Additional keyword arguments for the GET request. 
        
        Returns: 
            Response: The response object received from the GET request. 
        
        Raises: 
            APIResponseError: If the response status code indicates an error. 
        
        """ 
        params, headers, kwargs = self._prepare_params_headers(**kwargs)
        response = requests.get(url, params=params, headers=headers, **kwargs)
        if response.status_code in APIResponseError.bad_status_codes:
            raise APIResponseError(response)
        return response
    
    def post(self, url: str, **kwargs) -> Response:
        """Performs a POST request to the specified URL. 
        
        Args: 
            url (str): The URL to send the POST request to. 
            **kwargs: Additional keyword arguments for the POST request. 
        
        Returns: 
            Response: The response object received from the POST request. 
        
        Raises: 
            APIResponseError: If the response status code indicates an error. 
        
        """ 
        params, headers, kwargs = self._prepare_params_headers(**kwargs)
        response = requests.post(url, params=params, headers=headers, **kwargs)
        if response.status_code in APIResponseError.bad_status_codes:
            raise APIResponseError(response)
        return response
    
    def put(self, url: str, **kwargs) -> Response:
        """Performs a PUT request to the specified URL. 
        
        Args: 
            url (str): The URL to send the PUT request to. 
            **kwargs: Additional keyword arguments for the PUT request. 
        
        Returns: 
            Response: The response object received from the PUT request. 
        
        Raises: 
            APIResponseError: If the response status code indicates an error. 
        
        """ 
        params, headers, kwargs = self._prepare_params_headers(**kwargs)
        response = requests.put(url, params=params, headers=headers, **kwargs)
        if response.status_code in APIResponseError.bad_status_codes:
            raise APIResponseError(response)
        return response
    
    def delete(self, url: str, **kwargs) -> Response:
        """Performs a DELETE request to the specified URL. 
        
        Args: 
            url (str): The URL to send the DELETE request to. 
            **kwargs: Additional keyword arguments for the DELETE request. 
        
        Returns: 
            Response: The response object received from the DELETE request. 
        
        Raises: 
            APIResponseError: If the response status code indicates an error. 
        
        """ 
        params, headers, kwargs = self._prepare_params_headers(**kwargs)
        response = requests.delete(url, params=params, headers=headers, **kwargs)
        if response.status_code in APIResponseError.bad_status_codes:
            raise APIResponseError(response)
        return response


<<<<<<< HEAD
class APIZenodo:
    """Interact with Zenodo API.
    
    This class provides methods to interact with various aspects of the Zenodo API, such as 
    licenses, records, depositions, and more.
    
    Args: 
        base_url (str): The base URL of the Zenodo API. 
        token (Optional[str]=None): The access token for authorization. 
        params (Optional[Dict[str,str]]=None): Additional params to be included in the 
            API requests. 
        headers (Optional[Dict[str,str]]=None): Additional headers to be included in the 
            API requests. 
    
    """ 
    def __init__(self, base_url: str, token: Optional[str]=None, params: Optional[Dict[str,str]]=None, 
                 headers: Optional[Dict[str,str]]=None) -> None:
        self.base_url = base_url.rstrip('/')
        self._req = _APIRequest(token, params, headers)
    
    def url_token(self, url: str, **kwargs) -> str:
        """Returns a provided base url with the Zenodo API token as a query string parameter. 
        
        Args: 
            url (str): The URL to send the GET request to. 
            **kwargs: Additional keyword arguments for the GET request. 
        
        Returns: 
            str: The URL with 'access_token=<token>' parameter in the query string. 
        
        """ 
        return self._req.url_token(url, **kwargs)
    
    def list_licenses(self, query_args: Optional[Dict[str,Any]]=None, 
                          **kwargs) -> Dict:
        """Retrieves a list of licenses entries.

        Args: 
            query_args (Optional[Dict[str,Any]]=None): Additional query arguments for the API request. 
            **kwargs: Additional keyword arguments for the API request. 
        
        Returns: 
            dict: The response JSON containing the list of licenses entries. 
        
        Raises: 
            TypeError: If the `query_args` parameter is not a dictionary. 
            APIResponseError: If the response status code indicates an error during the API request. 
        
        """ 
        if query_args is not None and not isinstance(query_args, dict):
            raise TypeError('Invalid `query_args` parameter. Value must be `dict` but got ' +
                            f'`{type(query_args)}`.')
        url = f"{self.base_url}/api/licenses"
        response = self._req.get(url, params=query_args, **kwargs)
        return response.json()
    
    def retrieve_license(self, license_id: str, **kwargs) -> Dict:
        """Retrieves a specific license entry from the Zenodo API. 
    
        Args: 
            license_id (str): The ID of the license to retrieve. 
            **kwargs: Additional keyword arguments for the API request. 
    
        Returns: 
            dict: The response JSON containing the license entry information. 
    
        Raises: 
            APIResponseError: If the response status code indicates an error during the API request. 
        
        """ 
        if isinstance(license_id, dict):
            license_id = license_id['id']
        url = f"{self.base_url}/api/licenses/{license_id}"
        response = self._req.get(url, **kwargs)
        return response.json()
    
    def list_records(self, query_args: Optional[Dict[str,Any]]=None, **kwargs) -> Dict:
        """Retrieves a list of records from the Zenodo API. 
    
        Args: 
            query_args (Optional[Dict[str,Any]]=None): Additional query arguments for the API request. 
            **kwargs: Additional keyword arguments for the API request. 
    
        Returns: 
            dict: The response JSON containing the list of records. 
    
        Raises: 
            TypeError: If the query_args parameter is not a dictionary. 
            APIResponseError: If the response status code indicates an error during the API request. 
        """ 
        if query_args is not None and not isinstance(query_args, dict):
            raise TypeError('Invalid `query_args` parameter. Value must be `dict` but got ' +
                            f'`{type(query_args)}` instead.')
        url = f"{self.base_url}/api/records"
        response = self._req.get(url, params=query_args, **kwargs)
        return response.json()
    
    def retrieve_record(self, record_id: Union[int,Dict], **kwargs) -> Dict:
        """Retrieves a specific record from the Zenodo API. 
    
        Args: 
            record_id (Union[int,Dict]): The ID of the record to retrieve, or a dictionary containing 
                the record information. 
            **kwargs: Additional keyword arguments for the API request. 
    
        Returns: 
            dict: The response JSON containing the record information. 
    
        Raises: 
            APIResponseError: If the response status code indicates an error during the API request. 
        """ 
        if isinstance(record_id, dict):
            record_id = record_id['id']
        url = f"{self.base_url}/api/records/{record_id}"
        response = self._req.get(url, **kwargs)
        return response.json()
    
    def iter_pagination(self, data: Dict[str,Any], limit: Optional[int]=None, **kwargs) -> Iterator[Dict[str,Any]]:
        """Iterates over paginated data from the Zenodo API. 
    
        Args: 
            data (Dict[str,Any]): The initial page of data from the API response. 
            limit (Optional[int]=None): The maximum number of pages to retrieve. 
            **kwargs: Additional keyword arguments for the API request. 
    
        Returns: 
            Iterator[Dict[str,Any]]: An iterator that yields each page of data. 
    
        Raises: 
            APIResponseError: If the response status code indicates an error during the API request. 
        """ 
        page = data
        yield page
        i = 0
        while 'links' in page and 'next' in page['links'] and (limit is None or i < limit):
            url = page['links']['next']
            response = self._req.get(url, **kwargs)
            page = response.json()
            yield page
            i += 1
    
    def list_depositions(self, query_args: Optional[Dict[str,Any]]=None, **kwargs) -> Dict:
        """Retrieves a list of depositions from the Zenodo API. 
    
        Args: 
            query_args (Optional[Dict[str,Any]]=None): Additional query arguments for the API request. 
            **kwargs: Additional keyword arguments for the API request. 
    
        Returns: 
            dict: The response JSON containing the list of depositions. 
    
        Raises: 
            TypeError: If the query_args parameter is not a dictionary. 
            APIResponseError: If the response status code indicates an error during the API request. 
        """ 
        if query_args is not None and not isinstance(query_args, dict):
            raise TypeError('Invalid `query_args` parameter. Value must be `dict` but got ' +
                            f'`{type(query_args)}` instead.')
        url = f"{self.base_url}/api/deposit/depositions"
        response = self._req.get(url, params=query_args, **kwargs)
        return response.json()
    
    def create_deposition(self, metadata: Optional[Dict[str,Any]]=None, **kwargs) -> Dict:
        """Creates a new deposition on the Zenodo API. 
    
        Args: 
            metadata (Optional[Dict[str,Any]]=None): The metadata for the new deposition. 
            **kwargs: Additional keyword arguments for the API request. 
    
        Returns: 
            dict: The response JSON containing the newly created deposition. 
    
        Raises: 
            ValueError: If the metadata parameter is not a dictionary. 
            APIResponseError: If the response status code indicates an error during the API request. 
        """ 
        if metadata is None:
            metadata = dict()
        if not isinstance(metadata, dict):
            raise TypeError('Invalid `metadata` parameter. Value must be `dict` but got ' +
                            f'`{type(metadata)}` instead.')
        if len(metadata) > 0 and 'metadata' not in metadata:
            metadata = dict(metadata=metadata)
        url = f"{self.base_url}/api/deposit/depositions"
        response = self._req.post(url, json=metadata, **kwargs)
        return response.json()
        
    
    def retrieve_deposition(self, deposition_id: Union[int,Dict], **kwargs) -> Dict:
        """Retrieves a specific deposition from the Zenodo API.

        Args: 
            deposition_id (Union[int,Dict]): The ID of the deposition to retrieve, or a dictionary 
                containing the deposition information. 
            **kwargs: Additional keyword arguments for the API request. 
        
        Returns: 
            dict: The response JSON containing the deposition information. 
        
        Raises: 
            APIResponseError: If the response status code indicates an error during the API request. 
        
        """ 
        if isinstance(deposition_id, dict):
            deposition_id = deposition_id['id']
        if not isinstance(deposition_id, int):
            raise TypeError('Invalid `deposition_id` parameter. Value must be `int` but got ' +
                            f'`{type(deposition_id)}`.')
        url = f"{self.base_url}/api/deposit/depositions/{deposition_id}"
        response = self._req.get(url, **kwargs)
        return response.json()
    
    def update_deposition(self, deposition_id: Union[int,Dict], 
                          metadata: Dict[str,Any], **kwargs) -> Dict:
        """Updates a specific deposition on the Zenodo API.
        
        Args: 
            deposition_id (Union[int,Dict]): The ID of the deposition to update, or a dictionary 
                containing the deposition information. 
            metadata (Dict[str,Any]): The updated metadata for the deposition. 
            **kwargs: Additional keyword arguments for the API request. 
        
        Returns: 
            dict: The response JSON containing the updated deposition.
        
        Raises: 
            ValueError: If the metadata parameter is not a dictionary. 
            APIResponseError: If the response status code indicates an error during the API request. 

        """ 
        if isinstance(deposition_id, dict):
            deposition_id = deposition_id['id']
        if not isinstance(metadata, dict):
            raise TypeError('Invalid `metadata` parameter. Value must be `dict` but got ' +
                            f'`{type(metadata)}` instead.')
        if 'metadata' not in metadata:
            metadata = dict(metadata=metadata)
        url = f"{self.base_url}/api/deposit/depositions/{deposition_id}"
        response = self._req.put(url, json=metadata, **kwargs)
        return response.json()
    
    def delete_deposition(self, deposition_id: Union[int,Dict], **kwargs) -> None:
        """Deletes a specific deposition from the Zenodo API. 
    
        Args: 
            deposition_id (Union[int,Dict]): The ID of the deposition to delete, or a dictionary 
                containing the deposition information. 
            **kwargs: Additional keyword arguments for the API request. 
    
        Returns: 
            None 
    
        Raises: 
            APIResponseError: If the response status code indicates an error during the API request. 
        
        """ 
        if isinstance(deposition_id, dict):
            deposition_id = deposition_id['id']
        url = f"{self.base_url}/api/deposit/depositions/{deposition_id}"
        self._req.delete(url, **kwargs)
        
    def get_deposition_bucket(self, deposition_id: Union[int,Dict]) -> str:
        """Retrieves the bucket URL for a specific deposition on the Zenodo API. 
    
        Args: 
            deposition_id (Union[int,Dict]): The ID of the deposition, or a dictionary containing the 
                deposition information. 
    
        Returns: 
            str: The URL of the deposition's bucket. 
    
        Raises: 
            APIResponseError: If the response status code indicates an error during the API request. 
        
        """ 
        if not isinstance(deposition_id, dict) or 'links' not in deposition_id or \
            'bucket' not in deposition_id['links']:
            deposition_id = self.retrieve_deposition(deposition_id)
        return deposition_id['links']['bucket']
    
    def list_deposition_files(self, deposition_id: Union[int,Dict], **kwargs) -> Dict:
        """Retrieves a list of files for a specific deposition from the Zenodo API. 
    
        Args: 
            deposition_id (Union[int,Dict]): The ID of the deposition, or a dictionary containing the 
                deposition information. 
            **kwargs: Additional keyword arguments for the API request. 
    
        Returns: 
            dict: The response JSON containing the list of files. 
    
        Raises: 
            APIResponseError: If the response status code indicates an error during the API request. 
        
        """ 
        if isinstance(deposition_id, dict):
            deposition_id = deposition_id['id']
        url = f"{self.base_url}/api/deposit/depositions/{deposition_id}/files"
        response = self._req.get(url, **kwargs)
        return response.json()
    
    def publish_deposition(self, deposition_id: Union[int,Dict], **kwargs) -> Dict:
        """Publishes a specific deposition on the Zenodo API. 
    
        Args: 
            deposition_id (Union[int,Dict]): The ID of the deposition to publish, or a dictionary 
                containing the deposition information. 
            **kwargs: Additional keyword arguments for the API request. 
    
        Returns: 
            dict: The response JSON containing the published deposition. 
    
        Raises: 
            APIResponseError: If the response status code indicates an error during the API request. 
        
        """ 
        if isinstance(deposition_id, dict):
            deposition_id = deposition_id['id']
        url = f"{self.base_url}/api/deposit/depositions/{deposition_id}/actions/publish"
        response = self._req.post(url, **kwargs)
        return response.json()
    
    def edit_deposition(self, deposition_id: Union[int,Dict], **kwargs) -> Dict:
        """Sets a specific deposition to the "edit" state on the Zenodo API. 
    
        Args: 
            deposition_id (Union[int,Dict]): The ID of the deposition to set to "edit", or a 
                dictionary containing the deposition information. 
            **kwargs: Additional keyword arguments for the API request. 
    
        Returns: 
            dict: The response JSON containing the edited deposition. 
    
        Raises: 
            APIResponseError: If the response status code indicates an error during the API request. 
        
        """ 
        if isinstance(deposition_id, dict):
            deposition_id = deposition_id['id']
        url = f"{self.base_url}/api/deposit/depositions/{deposition_id}/actions/edit"
        response = self._req.post(url, **kwargs)
        return response.json()
    
    def discard_deposition(self, deposition_id: Union[int,Dict], **kwargs) -> Dict:
        """Discards changes of a specific deposition on the Zenodo API. 
    
        Args: 
            deposition_id (Union[int,Dict]): The ID of the deposition to discard changes, or a 
                dictionary containing the deposition information. 
            **kwargs: Additional keyword arguments for the API request. 
    
        Returns: 
            dict: The response JSON containing the deposition with the discarded changes. 
    
        Raises: 
            APIResponseError: If the response status code indicates an error during the API request. 
        
        """ 
        if isinstance(deposition_id, dict):
            deposition_id = deposition_id['id']
        url = f"{self.base_url}/api/deposit/depositions/{deposition_id}/actions/discard"
        response = self._req.post(url, **kwargs)
        return response.json()
    
    def new_version_deposition(self, deposition_id: Union[int,Dict], **kwargs) -> Dict:
        """Creates a new version of a specific deposition on the Zenodo API. Unlike Zenodo API, this 
        function returns the new version of the deposition.
    
        Args: 
            deposition_id (Union[int,Dict]): The ID of the deposition to create a new version of, or a 
                dictionary containing the deposition information. 
            **kwargs: Additional keyword arguments for the API request. 
    
        Returns: 
            dict: The response JSON containing the newly created version of the deposition. 
    
        Raises: 
            APIResponseError: If the response status code indicates an error during the API request. 
        
        """ 
        if isinstance(deposition_id, dict):
            deposition_id = deposition_id['id']
        url = f"{self.base_url}/api/deposit/depositions/{deposition_id}/actions/newversion"
        response = self._req.post(url, **kwargs).json()
        last_draft_url = response['links']['latest_draft']
        response = self._req.get(last_draft_url, **kwargs)
        return response.json()
    
    def create_deposition_file(self, deposition_id: Union[int,Dict], filename: str, \
        bucket_filename: Optional[str]=None, **kwargs) -> Dict:
        """Creates a new file for a specific deposition on the Zenodo API. 
    
        Args: 
            deposition_id (Union[int,Dict]): The ID of the deposition to create the file for, or a 
                dictionary containing the deposition information. 
            filename (str): The local file path of the file to upload. 
            bucket_filename (str or None): The desired filename for the file in the deposition's bucket. 
            **kwargs: Additional keyword arguments for the API request. 
    
        Returns: 
            dict: The response JSON containing the newly created file. 
    
        Raises: 
            ValueError: If the specified file does not exist. 
            APIResponseError: If the response status code indicates an error during the API request. 
        
        """ 
        if not os.path.isfile(filename):
            raise ValueError(f"File '{filename}' does not exist")
        bucket_url = self.get_deposition_bucket(deposition_id)
        if bucket_filename is None:
            bucket_filename = os.path.basename(filename)
        url = f"{bucket_url}/{bucket_filename}"
        with open(filename, 'rb') as file_data:
            response = self._req.put(url, data=file_data, **kwargs)
        return response.json()
    
    def sort_deposition_files(self, deposition_id: Union[int,Dict], 
                              file_id_list: List[Union[str,Dict]], **kwargs) -> Dict:
        """Sorts the files of a specific deposition on the Zenodo API. 
    
        Args: 
            deposition_id (Union[int,Dict]): The ID of the deposition to sort the files for, or a 
                dictionary containing the deposition information. 
            file_id_list (list): The list of file IDs in the desired order. 
            **kwargs: Additional keyword arguments for the API request. 
    
        Returns: 
            dict: The response JSON containing the sorted deposition files. 
    
        Raises: 
            ValueError: If the file_id_list parameter is not a list. 
            APIResponseError: If the response status code indicates an error during the API request. 
        
        """ 
        if not isinstance(file_id_list, list):
            raise ValueError('Invalid file_id_list parameter: value should be a list')
        if isinstance(deposition_id, dict):
            deposition_id = deposition_id['id']
        file_id_list = [{'id': v['id']} for v in file_id_list]
        url = f"{self.base_url}/api/deposit/depositions/{deposition_id}/files"
        response = self._req.put(url, json=file_id_list, **kwargs)
        return response.json()
    
    def retrieve_deposition_file(self, file_id: Union[str,Dict], **kwargs) -> Dict:
        """Retrieves a specific file of a deposition from the Zenodo API. 
    
        Args: 
            file_id (Union[str,Dict]): The ID of the file to retrieve, or a dictionary containing the 
                file information. 
            **kwargs: Additional keyword arguments for the API request. 
    
        Returns: 
            dict: The response JSON containing the file information. 
    
        Raises: 
            APIResponseError: If the response status code indicates an error during the API 
                request. 
        
        """ 
        if isinstance(file_id, dict):
            file_id = file_id['links']['self']
        response = self._req.get(file_id, **kwargs)
        return response.json()
    
    def delete_deposition_file(self, file_id: Union[str,Dict], **kwargs) -> None:
        """Deletes a specific file of a deposition from the Zenodo API. 
        
        Args: 
            file_id (Union[str,Dict]): The ID of the file to delete, or a dictionary containing the 
                file information. 
            **kwargs: Additional keyword arguments for the API request. 
        
        Returns: 
            None 
        
        Raises: 
            APIResponseError: If the response status code indicates an error during the 
                API request. 
        
        """ 
        if isinstance(file_id, dict):
            file_id = file_id['links']['self']
        self._req.delete(file_id, **kwargs)
    
    def checksum_deposition_file(self, file_id: Union[str,Dict], **kwargs) -> str:
        """Retrieves the checksum of a specific file of a deposition from the Zenodo API. 
        
        Args: 
            file_id (Union[str,Dict]): The ID of the file to retrieve the checksum for, or a dictionary 
                containing the file information. 
            **kwargs: Additional keyword arguments for the API request. 
        
        Returns: 
            str: The checksum of the file. 
        
        Raises: 
            APIResponseError: If the response status code indicates an error during the 
                API request. 
        
        """ 
        if not isinstance(file_id, dict) or 'checksum' not in file_id:
            file_id = self.retrieve_deposition_file(file_id, **kwargs)
        if file_id['checksum'].startswith('md5:'):
            return file_id['checksum'][4:]
        return file_id['checksum']
    
    @property
    def request(self) -> _APIRequest:
        return self._req


=======
>>>>>>> 78fcf053
class Depositions:
    """Managing depositions on the Zenodo API. 
    
    The Depositions class simplifies interactions with the Zenodo API. It is utilized to give 
    an intuitive way to explore Zenodo API depositions, making it easier to retrieve, filter, 
    and work with deposition data.
    
    It is used by the Zenodo class to perform various Zenodo API operations, such as listing 
    depositions, retrieving specific depositions, and facilitating advanced searches based on 
    different criteria.

    Args:
        api (Zenodo): The Zenodo instance used to interact with Zenodo API.
    
    Examples:
        
        1. Accessing the instance of the Deposition class:
        
        >>> from zen import Zenodo
        >>> zen = Zenodo(url=Zenodo.sandbox_url, api_token='your_api_token')
        >>> zen.depositions  # Instance of class Depositions
        
        2. Retrieving a list of depositions that match a specific query:
        
        >>> zen.depositions.list(q="title:(My title)", sort="bestmatch", size=10)
        
        3. Creating a new deposition on Zenodo:
        
        >>> new_dep = zen.depositions.create()  # Empty metadata
        
        4. Retrieving an existing Zenodo deposition by ID:
        
        >>> existing_dep = zen.depositions.retrieve(new_dep.id)
        >>> new_dep.discard()  # Cancel deposition creation
    
    """ 
    status_options = ['draft', 'published']
    
    sort_options = ['bestmatch', '-bestmatch', 'mostrecent', '-mostrecent']
    
    def __init__(self, api: Zenodo) -> None:
        self._api = api
    
    def list(self, q: Optional[str]=None, status: Optional[str]=None, sort: Optional[str]=None, 
             size: Optional[int]=None, all_versions: Optional[bool]=None) -> List[Deposition]:
        """Retrieve a list of depositions from Zenodo.
        
        This method searches depositions associated with current Zenodo account (determined by 
        the Zenodo token). It provides a streamlined way to query and filter depositions based 
        on specific criteria, including search terms, status, sorting options, and the maximum 
        number of depositions to retrieve.
        
        Args: 
            q (Optional[str]=None): The Elasticsearch query to filter the depositions. 
            status (Optional[str]=None): The status of the depositions to filter. See 
                `status_options` attribute for supported options.
            sort (Optional[str]=None): The field to sort the depositions by. See `sort_options` 
                attribute for supported options.
            size (Optional[int]=None): The maximum number of depositions to retrieve. 
            all_versions (Optional[bool]=None): Whether to include all versions of the 
                depositions. 
        
        Returns: 
            List[Deposition]: A list of Deposition objects representing the retrieved depositions. 
        
        """ 
        if status is not None and not status in Depositions.status_options:
            raise ValueError('Invalid `status` parameter. Please, see `Depositions.status_options` ' +
                             'attribute for supported options.')
        if sort is not None and not sort in Depositions.sort_options:
            raise ValueError('Invalid `sort` parameter. Please, see `Depositions.sort_options` ' +
                             'attribute for supported options.')
        # Builds the query
        query = dict(q=q, status=status, sort=sort, size=size, all_versions=all_versions)
        query = {k: v for k, v in query.items() if v is not None}
        # Prepare for pagination
        items = []
        page_results = self._api.api.list_depositions(query)
        while len(page_results) > 0:
            items.extend(page_results)
            if 'page' not in query:
                query['page'] = 1
            query.update(dict(page=query['page'] + 1))
            page_results = self._api.api.list_depositions(query)
        return [__dataset__.Deposition(self._api, item) for item in items]
    
    def create(self, metadata: Optional[Union[Metadata,Dict[str,Any]]]=None) -> Deposition:
        """Creates a new deposition on the Zenodo API.
        
        Args: 
            local (str): The path to a JSON file where the local dataset will be stored to or 
                read from.
            metadata (Optional[Union[MetaGeneric,Dict[str,Any]]]=None): The metadata for the 
                new deposition. 
        
        Returns: 
            Deposition: A Deposition object representing the newly created deposition. 
        
        Raises: 
            None 
        
        """ 
        if isinstance(metadata, __metadata__.Metadata):
            metadata = metadata.render()
        data = self._api.api.create_deposition(metadata)
        return __dataset__.Deposition(self._api, data)
    
    def retrieve(self, deposition: Union[Deposition,Dict[str,Any],int]) -> Deposition:
        """Retrieves a specific deposition from the Zenodo API.
        
        Args: 
            deposition (Union[Deposition,Dict[str,Any],int]): The ID of the deposition to 
                retrieve, or a dictionary containing the deposition information. 
        
        Returns: 
            Deposition: A Deposition object representing the retrieved deposition. 
        
        """ 
        if isinstance(deposition, __dataset__.Deposition):
            deposition = deposition.id
        data = self._api.api.retrieve_deposition(deposition)
        return __dataset__.Deposition(self._api, data)


class License(dict):
    def __init__(self, data: Dict[str,Any]) -> None:
        super().__init__(data)
    
    def __repr__(self) -> str:
        return str(self['id'])


class _PagedData:
    def __init__(self, page: Dict[str,Any], api: Zenodo) -> None:
        self._start_page = page
        self._api = api
        self._pages_iter: Iterator[Dict[str,Any]] = None
        self._page: Dict[str,Any] = None
        self._num_pages = 0
        self.first_page()
        if len(self) > 0:
            self._num_pages = self.total / len(self)
    
    def __repr__(self) -> str:
        items = [item['id'] for item in self.data['hits']['hits']]
        return str(dict(total=self.total, items=items))
    
    def __len__(self):
        return len(self.data['hits']['hits'])
    
    def __getitem__(self, key: int) -> Dict[str,Any]:
        return self._item(self.data['hits']['hits'][key])
    
    def __iter__(self) -> Iterator[Dict[str,Any]]:
        for license in self.data['hits']['hits']:
            yield self._item(license)
    
    def _item(self, item: Dict[str,Any]) -> Dict[str,Any]:
        return item
    
    def first_page(self) -> Self:
        self._pages_iter = self._api.api.iter_pagination(self._start_page, limit=1)
        self._page = next(self._pages_iter)
        return self
    
    def next_page(self) -> Self:
        if self._pages_iter is None:
            self._pages_iter = self._api.api.iter_pagination(self._start_page, limit=1)
        self._page = next(self._pages_iter)
        return self
    
    @property
    def data(self) -> Dict[str,Any]:
        if self._page is None:
            self.next_page()
        return self._page
    
    @property
    def total(self) -> int:
        return self.data['hits']['total']
    
    @property
    def links(self) -> Dict[str,str]:
        return self.data['links']
    
    @property
    def pages(self) -> Iterator[Dict[str,Any]]:
        yield self.first_page()
        while True:
            yield self.next_page()
    
    @property
    def num_pages(self) -> int:
        return self._num_pages


class LicensesPage(_PagedData):
    def __init__(self, page: Dict[str,Any], api: Zenodo) -> None:
        super().__init__(page, api)
    
    def _item(self, item: Dict[str,Any]) -> License:
        return License(item)


class Licenses:
    """Interacting with licenses on the Zenodo API. 
    
    The Vocabularies class implements `vocabularies` endpoint of the Zenodo API. This class is 
    used by the `Zenodo` class to perform vocabularies queries on Zenodo API.
    
    Args:
        api (Zenodo): The Zenodo instance used to interact with Zenodo API.
    
    Examples:
        
        1. Accessing the instance of the Licenses class:
        
        >>> from zen import Zenodo
        >>> zen = Zenodo(url=Zenodo.sandbox_url, api_token='your_api_token')
        >>> zen.vocabularies  # Instance of class Vocabularies
        
        2. Retrieving a list of licenses that match a specific query:
        
        >>> zen.vocabularies.list(type='licenses', q='cc', size=25, page=2)
        
        3. Retrieving a Zenodo license:
        
        >>> zen.vocabularies.retrieve(type='license', id='cc-zero')
    
    """ 
    def __init__(self, api: Zenodo) -> None:
        self._api = api
    
    def list(self, q: Optional[str]=None, page: Optional[int]=None, 
             size: Optional[int]=None) -> LicensesPage:
        """Retrieve a list of licenses from Zenodo.
        
        This method searches licenses registered in Zenodo. It provides a streamlined way to 
        query and filter licenses based on specific criteria, including search terms, and the 
        maximum number of licenses per page, and the page number to retrieve.
        
        Args: 
            q (Optional[str]=None): The Elasticsearch query to filter the licenses.
            page (Optional[int]=None): The page number of pagination. 
            size (Optional[int]=None): The maximum number of licenses to retrieve per page.
        
        Returns: 
            LicensesPage: The first page of the licenses list. 
        
        """ 
        # Builds the query
        query = dict(q=q, page=page, size=size)
        query = {k: v for k, v in query.items() if v is not None}
        # Prepare for pagination
        page_results = self._api.api.list_licenses(query)
        return LicensesPage(page_results, self._api)
    
    def retrieve(self, license: Union[Dict[str,Any],int]) -> License:
        """Retrieves a specific license from the Zenodo API.
        
        Args: 
            license (Union[Deposition,Dict[str,Any],int]): The ID of the license to 
                retrieve, or a dictionary containing the license information. 
        
        Returns: 
            License: A License object representing the retrieved license. 
        
        """ 
        if isinstance(license, dict):
            license = license.id
        data = self._api.api.retrieve_license(license)
        return License(data)


class Zenodo:
    """Interact with the Zenodo API.
    
    The `Zenodo` class provides a Python interface for interacting with the Zenodo API, allowing 
    the user to create and manage depositions, access records, and retrieve license information. 
    The class organization resembles the API endpoints, making it easy to work with various Zenodo 
    functionalities:
    
    - `depositions` property: Access the depositions endpoint. This is represented by `Depositions` 
      class. Using this instance, users can manage depositions, create new ones, and retrieve 
      existing ones.
    - `records` property: Retrieve detailed information about Zenodo records, making it easy to 
      access, update, and manipulate metadata and content of records.
    - `licenses` property: Access information about licenses available on Zenodo vocabulary.
    
    Args: 
        url (str): The base URL of the Zenodo API. 
        token (Optional[str]=None): The access token for making authenticated requests to the 
            Zenodo API. 
        headers (Optional[Dict[str,str]]=None): Additional headers to include in API requests. 
    
    Examples:
        You can use the `Zenodo` class to interact with the Zenodo API:
        
        1. Initialize `Zenodo` with your access token:
        
        >>> zen = Zenodo(url=Zenodo.sandbox_url, token='your_access_token')
        
        2. Access the `depositions` endpoint to list depositions:
        
        >>> deposition_list = zen.depositions.list(status='published')
    
    """ 
    url = 'https://zenodo.org'
    sandbox_url = 'https://sandbox.zenodo.org'
    max_storage_size = int(5e10)
    max_deposition_files = 100
    
    
    def __init__(self, url: str='https://zenodo.org', token: Optional[str]=None, 
                 headers: Optional[Dict[str,str]]=None) -> None:
        if not isinstance(url, str):
            raise TypeError('Invalid `url` parameter. Expecting a `str` but got a ' +
                            f'{type(url)} instead.')
        if token is not None and not isinstance(token, str):
            raise TypeError('Invalid `token` parameter. Expecting a `str` but got a ' +
                            f'{type(token)} instead.')
        if headers is not None and not isinstance(headers, dict):
            raise TypeError('Invalid `headers` parameter. Expecting a `dict` but got a ' +
                            f'{type(headers)} instead.')
        self._api = APIZenodo(url, token, headers)
        self._depositions = Depositions(self)
        self._records = None
        self._licenses = Licenses(self)
    
    @property
    def api(self) -> APIZenodo:
        """The internal API object.
        """ 
        return self._api
    
    @property
    def depositions(self) -> Depositions:
        """The depositions endpoint.
        """ 
        return self._depositions

    @property
    def records(self):
        """The records endpoint.
        """ 
        return self._records

    @property
    def licenses(self):
        """The licenses endpoint.
        """ 
        return self._licenses<|MERGE_RESOLUTION|>--- conflicted
+++ resolved
@@ -31,22 +31,9 @@
     from .metadata import Metadata
 import zen.dataset as __dataset__
 import zen.metadata as __metadata__
-import os
 import requests
-
-<<<<<<< HEAD
-def _merge(param1: Optional[Dict[str,Any]],
-           param2: Optional[Dict[str,Any]]) -> Dict[str,Any]:
-    if param1 is None:
-        param1 = {}
-    if param2 is None:
-        param2 = {}
-    param1 = param1.copy()
-    param1.update(param2)
-    return param1
-
-=======
->>>>>>> 78fcf053
+from zen.utils import merge
+
 class APIResponseError(Exception):
     """Exception for Zenodo API response errors.
     
@@ -161,15 +148,15 @@
         self._params = dict() if params is None else params.copy()
         self._headers = dict() if headers is None else headers.copy()
         if token is not None:
-            self._params = _merge(self._params, {'access_token': f'{token}'})
-            self._headers = _merge(self._headers, {'Authorization': f'Bearer {token}'})
+            self._params = merge(self._params, {'access_token': f'{token}'})
+            self._headers = merge(self._headers, {'Authorization': f'Bearer {token}'})
     
     def get(self, path: str,
             params: Optional[Dict[str,str]]=None,
             headers: Optional[Dict[str,str]]=None, **kwargs) -> Response:
         url = f'{self.base_url}{path}'
-        response = requests.get(url, params=_merge(self._params, params), 
-                                headers=_merge(self._headers, headers), **kwargs)
+        response = requests.get(url, params=merge(self._params, params), 
+                                headers=merge(self._headers, headers), **kwargs)
         if response.status_code in APIResponseError.bad_status_codes:
             raise APIResponseError(response)
         return response
@@ -180,8 +167,8 @@
              params: Optional[Dict[str,str]]=None,
              headers: Optional[Dict[str,str]]=None, **kwargs) -> Response:
         url = f'{self.base_url}{path}'
-        response = requests.post(url, data=data, json=json, params=_merge(self._params, params), 
-                                 headers=_merge(self._headers, headers), **kwargs)
+        response = requests.post(url, data=data, json=json, params=merge(self._params, params), 
+                                 headers=merge(self._headers, headers), **kwargs)
         if response.status_code in APIResponseError.bad_status_codes:
             raise APIResponseError(response)
         return response
@@ -192,8 +179,8 @@
             params: Optional[Dict[str,str]]=None,
             headers: Optional[Dict[str,str]]=None, **kwargs) -> Response:
         url = f'{self.base_url}{path}'
-        response = requests.put(url, data=data, json=json, params=_merge(self._params, params), 
-                                headers=_merge(self._headers, headers), **kwargs)
+        response = requests.put(url, data=data, json=json, params=merge(self._params, params), 
+                                headers=merge(self._headers, headers), **kwargs)
         if response.status_code in APIResponseError.bad_status_codes:
             raise APIResponseError(response)
         return response
@@ -204,8 +191,8 @@
                params: Optional[Dict[str,str]]=None,
                headers: Optional[Dict[str,str]]=None, **kwargs) -> Response:
         url = f'{self.base_url}{path}'
-        response = requests.delete(url, data=data, json=json, params=_merge(self._params, params), 
-                                   headers=_merge(self._headers, headers), **kwargs)
+        response = requests.delete(url, data=data, json=json, params=merge(self._params, params), 
+                                   headers=merge(self._headers, headers), **kwargs)
         if response.status_code in APIResponseError.bad_status_codes:
             raise APIResponseError(response)
         return response
@@ -355,521 +342,6 @@
         return response
 
 
-<<<<<<< HEAD
-class APIZenodo:
-    """Interact with Zenodo API.
-    
-    This class provides methods to interact with various aspects of the Zenodo API, such as 
-    licenses, records, depositions, and more.
-    
-    Args: 
-        base_url (str): The base URL of the Zenodo API. 
-        token (Optional[str]=None): The access token for authorization. 
-        params (Optional[Dict[str,str]]=None): Additional params to be included in the 
-            API requests. 
-        headers (Optional[Dict[str,str]]=None): Additional headers to be included in the 
-            API requests. 
-    
-    """ 
-    def __init__(self, base_url: str, token: Optional[str]=None, params: Optional[Dict[str,str]]=None, 
-                 headers: Optional[Dict[str,str]]=None) -> None:
-        self.base_url = base_url.rstrip('/')
-        self._req = _APIRequest(token, params, headers)
-    
-    def url_token(self, url: str, **kwargs) -> str:
-        """Returns a provided base url with the Zenodo API token as a query string parameter. 
-        
-        Args: 
-            url (str): The URL to send the GET request to. 
-            **kwargs: Additional keyword arguments for the GET request. 
-        
-        Returns: 
-            str: The URL with 'access_token=<token>' parameter in the query string. 
-        
-        """ 
-        return self._req.url_token(url, **kwargs)
-    
-    def list_licenses(self, query_args: Optional[Dict[str,Any]]=None, 
-                          **kwargs) -> Dict:
-        """Retrieves a list of licenses entries.
-
-        Args: 
-            query_args (Optional[Dict[str,Any]]=None): Additional query arguments for the API request. 
-            **kwargs: Additional keyword arguments for the API request. 
-        
-        Returns: 
-            dict: The response JSON containing the list of licenses entries. 
-        
-        Raises: 
-            TypeError: If the `query_args` parameter is not a dictionary. 
-            APIResponseError: If the response status code indicates an error during the API request. 
-        
-        """ 
-        if query_args is not None and not isinstance(query_args, dict):
-            raise TypeError('Invalid `query_args` parameter. Value must be `dict` but got ' +
-                            f'`{type(query_args)}`.')
-        url = f"{self.base_url}/api/licenses"
-        response = self._req.get(url, params=query_args, **kwargs)
-        return response.json()
-    
-    def retrieve_license(self, license_id: str, **kwargs) -> Dict:
-        """Retrieves a specific license entry from the Zenodo API. 
-    
-        Args: 
-            license_id (str): The ID of the license to retrieve. 
-            **kwargs: Additional keyword arguments for the API request. 
-    
-        Returns: 
-            dict: The response JSON containing the license entry information. 
-    
-        Raises: 
-            APIResponseError: If the response status code indicates an error during the API request. 
-        
-        """ 
-        if isinstance(license_id, dict):
-            license_id = license_id['id']
-        url = f"{self.base_url}/api/licenses/{license_id}"
-        response = self._req.get(url, **kwargs)
-        return response.json()
-    
-    def list_records(self, query_args: Optional[Dict[str,Any]]=None, **kwargs) -> Dict:
-        """Retrieves a list of records from the Zenodo API. 
-    
-        Args: 
-            query_args (Optional[Dict[str,Any]]=None): Additional query arguments for the API request. 
-            **kwargs: Additional keyword arguments for the API request. 
-    
-        Returns: 
-            dict: The response JSON containing the list of records. 
-    
-        Raises: 
-            TypeError: If the query_args parameter is not a dictionary. 
-            APIResponseError: If the response status code indicates an error during the API request. 
-        """ 
-        if query_args is not None and not isinstance(query_args, dict):
-            raise TypeError('Invalid `query_args` parameter. Value must be `dict` but got ' +
-                            f'`{type(query_args)}` instead.')
-        url = f"{self.base_url}/api/records"
-        response = self._req.get(url, params=query_args, **kwargs)
-        return response.json()
-    
-    def retrieve_record(self, record_id: Union[int,Dict], **kwargs) -> Dict:
-        """Retrieves a specific record from the Zenodo API. 
-    
-        Args: 
-            record_id (Union[int,Dict]): The ID of the record to retrieve, or a dictionary containing 
-                the record information. 
-            **kwargs: Additional keyword arguments for the API request. 
-    
-        Returns: 
-            dict: The response JSON containing the record information. 
-    
-        Raises: 
-            APIResponseError: If the response status code indicates an error during the API request. 
-        """ 
-        if isinstance(record_id, dict):
-            record_id = record_id['id']
-        url = f"{self.base_url}/api/records/{record_id}"
-        response = self._req.get(url, **kwargs)
-        return response.json()
-    
-    def iter_pagination(self, data: Dict[str,Any], limit: Optional[int]=None, **kwargs) -> Iterator[Dict[str,Any]]:
-        """Iterates over paginated data from the Zenodo API. 
-    
-        Args: 
-            data (Dict[str,Any]): The initial page of data from the API response. 
-            limit (Optional[int]=None): The maximum number of pages to retrieve. 
-            **kwargs: Additional keyword arguments for the API request. 
-    
-        Returns: 
-            Iterator[Dict[str,Any]]: An iterator that yields each page of data. 
-    
-        Raises: 
-            APIResponseError: If the response status code indicates an error during the API request. 
-        """ 
-        page = data
-        yield page
-        i = 0
-        while 'links' in page and 'next' in page['links'] and (limit is None or i < limit):
-            url = page['links']['next']
-            response = self._req.get(url, **kwargs)
-            page = response.json()
-            yield page
-            i += 1
-    
-    def list_depositions(self, query_args: Optional[Dict[str,Any]]=None, **kwargs) -> Dict:
-        """Retrieves a list of depositions from the Zenodo API. 
-    
-        Args: 
-            query_args (Optional[Dict[str,Any]]=None): Additional query arguments for the API request. 
-            **kwargs: Additional keyword arguments for the API request. 
-    
-        Returns: 
-            dict: The response JSON containing the list of depositions. 
-    
-        Raises: 
-            TypeError: If the query_args parameter is not a dictionary. 
-            APIResponseError: If the response status code indicates an error during the API request. 
-        """ 
-        if query_args is not None and not isinstance(query_args, dict):
-            raise TypeError('Invalid `query_args` parameter. Value must be `dict` but got ' +
-                            f'`{type(query_args)}` instead.')
-        url = f"{self.base_url}/api/deposit/depositions"
-        response = self._req.get(url, params=query_args, **kwargs)
-        return response.json()
-    
-    def create_deposition(self, metadata: Optional[Dict[str,Any]]=None, **kwargs) -> Dict:
-        """Creates a new deposition on the Zenodo API. 
-    
-        Args: 
-            metadata (Optional[Dict[str,Any]]=None): The metadata for the new deposition. 
-            **kwargs: Additional keyword arguments for the API request. 
-    
-        Returns: 
-            dict: The response JSON containing the newly created deposition. 
-    
-        Raises: 
-            ValueError: If the metadata parameter is not a dictionary. 
-            APIResponseError: If the response status code indicates an error during the API request. 
-        """ 
-        if metadata is None:
-            metadata = dict()
-        if not isinstance(metadata, dict):
-            raise TypeError('Invalid `metadata` parameter. Value must be `dict` but got ' +
-                            f'`{type(metadata)}` instead.')
-        if len(metadata) > 0 and 'metadata' not in metadata:
-            metadata = dict(metadata=metadata)
-        url = f"{self.base_url}/api/deposit/depositions"
-        response = self._req.post(url, json=metadata, **kwargs)
-        return response.json()
-        
-    
-    def retrieve_deposition(self, deposition_id: Union[int,Dict], **kwargs) -> Dict:
-        """Retrieves a specific deposition from the Zenodo API.
-
-        Args: 
-            deposition_id (Union[int,Dict]): The ID of the deposition to retrieve, or a dictionary 
-                containing the deposition information. 
-            **kwargs: Additional keyword arguments for the API request. 
-        
-        Returns: 
-            dict: The response JSON containing the deposition information. 
-        
-        Raises: 
-            APIResponseError: If the response status code indicates an error during the API request. 
-        
-        """ 
-        if isinstance(deposition_id, dict):
-            deposition_id = deposition_id['id']
-        if not isinstance(deposition_id, int):
-            raise TypeError('Invalid `deposition_id` parameter. Value must be `int` but got ' +
-                            f'`{type(deposition_id)}`.')
-        url = f"{self.base_url}/api/deposit/depositions/{deposition_id}"
-        response = self._req.get(url, **kwargs)
-        return response.json()
-    
-    def update_deposition(self, deposition_id: Union[int,Dict], 
-                          metadata: Dict[str,Any], **kwargs) -> Dict:
-        """Updates a specific deposition on the Zenodo API.
-        
-        Args: 
-            deposition_id (Union[int,Dict]): The ID of the deposition to update, or a dictionary 
-                containing the deposition information. 
-            metadata (Dict[str,Any]): The updated metadata for the deposition. 
-            **kwargs: Additional keyword arguments for the API request. 
-        
-        Returns: 
-            dict: The response JSON containing the updated deposition.
-        
-        Raises: 
-            ValueError: If the metadata parameter is not a dictionary. 
-            APIResponseError: If the response status code indicates an error during the API request. 
-
-        """ 
-        if isinstance(deposition_id, dict):
-            deposition_id = deposition_id['id']
-        if not isinstance(metadata, dict):
-            raise TypeError('Invalid `metadata` parameter. Value must be `dict` but got ' +
-                            f'`{type(metadata)}` instead.')
-        if 'metadata' not in metadata:
-            metadata = dict(metadata=metadata)
-        url = f"{self.base_url}/api/deposit/depositions/{deposition_id}"
-        response = self._req.put(url, json=metadata, **kwargs)
-        return response.json()
-    
-    def delete_deposition(self, deposition_id: Union[int,Dict], **kwargs) -> None:
-        """Deletes a specific deposition from the Zenodo API. 
-    
-        Args: 
-            deposition_id (Union[int,Dict]): The ID of the deposition to delete, or a dictionary 
-                containing the deposition information. 
-            **kwargs: Additional keyword arguments for the API request. 
-    
-        Returns: 
-            None 
-    
-        Raises: 
-            APIResponseError: If the response status code indicates an error during the API request. 
-        
-        """ 
-        if isinstance(deposition_id, dict):
-            deposition_id = deposition_id['id']
-        url = f"{self.base_url}/api/deposit/depositions/{deposition_id}"
-        self._req.delete(url, **kwargs)
-        
-    def get_deposition_bucket(self, deposition_id: Union[int,Dict]) -> str:
-        """Retrieves the bucket URL for a specific deposition on the Zenodo API. 
-    
-        Args: 
-            deposition_id (Union[int,Dict]): The ID of the deposition, or a dictionary containing the 
-                deposition information. 
-    
-        Returns: 
-            str: The URL of the deposition's bucket. 
-    
-        Raises: 
-            APIResponseError: If the response status code indicates an error during the API request. 
-        
-        """ 
-        if not isinstance(deposition_id, dict) or 'links' not in deposition_id or \
-            'bucket' not in deposition_id['links']:
-            deposition_id = self.retrieve_deposition(deposition_id)
-        return deposition_id['links']['bucket']
-    
-    def list_deposition_files(self, deposition_id: Union[int,Dict], **kwargs) -> Dict:
-        """Retrieves a list of files for a specific deposition from the Zenodo API. 
-    
-        Args: 
-            deposition_id (Union[int,Dict]): The ID of the deposition, or a dictionary containing the 
-                deposition information. 
-            **kwargs: Additional keyword arguments for the API request. 
-    
-        Returns: 
-            dict: The response JSON containing the list of files. 
-    
-        Raises: 
-            APIResponseError: If the response status code indicates an error during the API request. 
-        
-        """ 
-        if isinstance(deposition_id, dict):
-            deposition_id = deposition_id['id']
-        url = f"{self.base_url}/api/deposit/depositions/{deposition_id}/files"
-        response = self._req.get(url, **kwargs)
-        return response.json()
-    
-    def publish_deposition(self, deposition_id: Union[int,Dict], **kwargs) -> Dict:
-        """Publishes a specific deposition on the Zenodo API. 
-    
-        Args: 
-            deposition_id (Union[int,Dict]): The ID of the deposition to publish, or a dictionary 
-                containing the deposition information. 
-            **kwargs: Additional keyword arguments for the API request. 
-    
-        Returns: 
-            dict: The response JSON containing the published deposition. 
-    
-        Raises: 
-            APIResponseError: If the response status code indicates an error during the API request. 
-        
-        """ 
-        if isinstance(deposition_id, dict):
-            deposition_id = deposition_id['id']
-        url = f"{self.base_url}/api/deposit/depositions/{deposition_id}/actions/publish"
-        response = self._req.post(url, **kwargs)
-        return response.json()
-    
-    def edit_deposition(self, deposition_id: Union[int,Dict], **kwargs) -> Dict:
-        """Sets a specific deposition to the "edit" state on the Zenodo API. 
-    
-        Args: 
-            deposition_id (Union[int,Dict]): The ID of the deposition to set to "edit", or a 
-                dictionary containing the deposition information. 
-            **kwargs: Additional keyword arguments for the API request. 
-    
-        Returns: 
-            dict: The response JSON containing the edited deposition. 
-    
-        Raises: 
-            APIResponseError: If the response status code indicates an error during the API request. 
-        
-        """ 
-        if isinstance(deposition_id, dict):
-            deposition_id = deposition_id['id']
-        url = f"{self.base_url}/api/deposit/depositions/{deposition_id}/actions/edit"
-        response = self._req.post(url, **kwargs)
-        return response.json()
-    
-    def discard_deposition(self, deposition_id: Union[int,Dict], **kwargs) -> Dict:
-        """Discards changes of a specific deposition on the Zenodo API. 
-    
-        Args: 
-            deposition_id (Union[int,Dict]): The ID of the deposition to discard changes, or a 
-                dictionary containing the deposition information. 
-            **kwargs: Additional keyword arguments for the API request. 
-    
-        Returns: 
-            dict: The response JSON containing the deposition with the discarded changes. 
-    
-        Raises: 
-            APIResponseError: If the response status code indicates an error during the API request. 
-        
-        """ 
-        if isinstance(deposition_id, dict):
-            deposition_id = deposition_id['id']
-        url = f"{self.base_url}/api/deposit/depositions/{deposition_id}/actions/discard"
-        response = self._req.post(url, **kwargs)
-        return response.json()
-    
-    def new_version_deposition(self, deposition_id: Union[int,Dict], **kwargs) -> Dict:
-        """Creates a new version of a specific deposition on the Zenodo API. Unlike Zenodo API, this 
-        function returns the new version of the deposition.
-    
-        Args: 
-            deposition_id (Union[int,Dict]): The ID of the deposition to create a new version of, or a 
-                dictionary containing the deposition information. 
-            **kwargs: Additional keyword arguments for the API request. 
-    
-        Returns: 
-            dict: The response JSON containing the newly created version of the deposition. 
-    
-        Raises: 
-            APIResponseError: If the response status code indicates an error during the API request. 
-        
-        """ 
-        if isinstance(deposition_id, dict):
-            deposition_id = deposition_id['id']
-        url = f"{self.base_url}/api/deposit/depositions/{deposition_id}/actions/newversion"
-        response = self._req.post(url, **kwargs).json()
-        last_draft_url = response['links']['latest_draft']
-        response = self._req.get(last_draft_url, **kwargs)
-        return response.json()
-    
-    def create_deposition_file(self, deposition_id: Union[int,Dict], filename: str, \
-        bucket_filename: Optional[str]=None, **kwargs) -> Dict:
-        """Creates a new file for a specific deposition on the Zenodo API. 
-    
-        Args: 
-            deposition_id (Union[int,Dict]): The ID of the deposition to create the file for, or a 
-                dictionary containing the deposition information. 
-            filename (str): The local file path of the file to upload. 
-            bucket_filename (str or None): The desired filename for the file in the deposition's bucket. 
-            **kwargs: Additional keyword arguments for the API request. 
-    
-        Returns: 
-            dict: The response JSON containing the newly created file. 
-    
-        Raises: 
-            ValueError: If the specified file does not exist. 
-            APIResponseError: If the response status code indicates an error during the API request. 
-        
-        """ 
-        if not os.path.isfile(filename):
-            raise ValueError(f"File '{filename}' does not exist")
-        bucket_url = self.get_deposition_bucket(deposition_id)
-        if bucket_filename is None:
-            bucket_filename = os.path.basename(filename)
-        url = f"{bucket_url}/{bucket_filename}"
-        with open(filename, 'rb') as file_data:
-            response = self._req.put(url, data=file_data, **kwargs)
-        return response.json()
-    
-    def sort_deposition_files(self, deposition_id: Union[int,Dict], 
-                              file_id_list: List[Union[str,Dict]], **kwargs) -> Dict:
-        """Sorts the files of a specific deposition on the Zenodo API. 
-    
-        Args: 
-            deposition_id (Union[int,Dict]): The ID of the deposition to sort the files for, or a 
-                dictionary containing the deposition information. 
-            file_id_list (list): The list of file IDs in the desired order. 
-            **kwargs: Additional keyword arguments for the API request. 
-    
-        Returns: 
-            dict: The response JSON containing the sorted deposition files. 
-    
-        Raises: 
-            ValueError: If the file_id_list parameter is not a list. 
-            APIResponseError: If the response status code indicates an error during the API request. 
-        
-        """ 
-        if not isinstance(file_id_list, list):
-            raise ValueError('Invalid file_id_list parameter: value should be a list')
-        if isinstance(deposition_id, dict):
-            deposition_id = deposition_id['id']
-        file_id_list = [{'id': v['id']} for v in file_id_list]
-        url = f"{self.base_url}/api/deposit/depositions/{deposition_id}/files"
-        response = self._req.put(url, json=file_id_list, **kwargs)
-        return response.json()
-    
-    def retrieve_deposition_file(self, file_id: Union[str,Dict], **kwargs) -> Dict:
-        """Retrieves a specific file of a deposition from the Zenodo API. 
-    
-        Args: 
-            file_id (Union[str,Dict]): The ID of the file to retrieve, or a dictionary containing the 
-                file information. 
-            **kwargs: Additional keyword arguments for the API request. 
-    
-        Returns: 
-            dict: The response JSON containing the file information. 
-    
-        Raises: 
-            APIResponseError: If the response status code indicates an error during the API 
-                request. 
-        
-        """ 
-        if isinstance(file_id, dict):
-            file_id = file_id['links']['self']
-        response = self._req.get(file_id, **kwargs)
-        return response.json()
-    
-    def delete_deposition_file(self, file_id: Union[str,Dict], **kwargs) -> None:
-        """Deletes a specific file of a deposition from the Zenodo API. 
-        
-        Args: 
-            file_id (Union[str,Dict]): The ID of the file to delete, or a dictionary containing the 
-                file information. 
-            **kwargs: Additional keyword arguments for the API request. 
-        
-        Returns: 
-            None 
-        
-        Raises: 
-            APIResponseError: If the response status code indicates an error during the 
-                API request. 
-        
-        """ 
-        if isinstance(file_id, dict):
-            file_id = file_id['links']['self']
-        self._req.delete(file_id, **kwargs)
-    
-    def checksum_deposition_file(self, file_id: Union[str,Dict], **kwargs) -> str:
-        """Retrieves the checksum of a specific file of a deposition from the Zenodo API. 
-        
-        Args: 
-            file_id (Union[str,Dict]): The ID of the file to retrieve the checksum for, or a dictionary 
-                containing the file information. 
-            **kwargs: Additional keyword arguments for the API request. 
-        
-        Returns: 
-            str: The checksum of the file. 
-        
-        Raises: 
-            APIResponseError: If the response status code indicates an error during the 
-                API request. 
-        
-        """ 
-        if not isinstance(file_id, dict) or 'checksum' not in file_id:
-            file_id = self.retrieve_deposition_file(file_id, **kwargs)
-        if file_id['checksum'].startswith('md5:'):
-            return file_id['checksum'][4:]
-        return file_id['checksum']
-    
-    @property
-    def request(self) -> _APIRequest:
-        return self._req
-
-
-=======
->>>>>>> 78fcf053
 class Depositions:
     """Managing depositions on the Zenodo API. 
     
